<<<<<<< HEAD
from __future__ import annotations
import os
from dataclasses import dataclass
from typing import Dict, Any, Optional
from pathlib import Path

import numpy as np
import librosa

from dotenv import load_dotenv
from openai import OpenAI

BASE_DIR = Path(__file__).resolve().parent
load_dotenv(BASE_DIR / ".env.sample")

OPENAI_MODEL = os.getenv("OPENAI_MODEL", "gpt-4o-mini")
OPENAI_API_KEY = os.getenv("OPENAI_API_KEY")
if not OPENAI_API_KEY:
    print("[analysis.py] WARNING: OPENAI_API_KEY is not set. Falling back to default description on LLM failure.")

client = OpenAI(api_key=OPENAI_API_KEY)

def _safe_float(x, ndigits: int = 5) -> Optional[float]:
    try: return round(float(x), ndigits)
    except Exception: return None

def _nan_robust(values: np.ndarray, fn, default=None):
    try:
        v = fn(values[~np.isnan(values)])
        if np.isnan(v): return default
        return v
    except Exception:
        return default

@dataclass
class VoiceFeatures:
    duration_sec: Optional[float]
    f0_med: Optional[float]
    f0_range: Optional[float]
    energy_mean: Optional[float]
    zcr_mean: Optional[float]
    sc_mean: Optional[float]
    tempo_bpm_like: Optional[float]
    is_silent: bool

    def to_dict(self) -> Dict[str, Any]:
        return {
            "duration_sec": self.duration_sec,
            "f0_med": self.f0_med,
            "f0_range": self.f0_range,
            "energy_mean": self.energy_mean,
            "zcr_mean": self.zcr_mean,
            "sc_mean": self.sc_mean,
            "tempo_bpm_like": self.tempo_bpm_like,
            "is_silent": self.is_silent,
        }

def _extract_features(file_path: str, target_sr: int = 16000) -> VoiceFeatures:
    y, sr = librosa.load(file_path, sr=target_sr, mono=True)
    duration = _safe_float(librosa.get_duration(y=y, sr=sr), 6)

    rms = librosa.feature.rms(y=y).flatten()
    is_silent = bool(np.mean(rms) < 1e-3)

    try:
        f0 = librosa.yin(y, fmin=50, fmax=1100, sr=sr)
    except Exception:
        f0 = np.array([np.nan])

    f0_med = _safe_float(_nan_robust(f0, np.nanmedian, default=np.nan), 2)
    f0_p95 = _nan_robust(f0, lambda a: np.nanpercentile(a, 95), default=np.nan)
    f0_p05 = _nan_robust(f0, lambda a: np.nanpercentile(a, 5), default=np.nan)
    f0_range = _safe_float((f0_p95 - f0_p05) if (f0_p95 is not None and f0_p05 is not None) else np.nan, 2)

    energy_mean = _safe_float(float(np.mean(rms)) if len(rms) else np.nan, 6)
    zcr = librosa.feature.zero_crossing_rate(y=y).flatten()
    zcr_mean = _safe_float(float(np.mean(zcr)) if len(zcr) else np.nan, 6)
    sc = librosa.feature.spectral_centroid(y=y, sr=sr).flatten()
    sc_mean = _safe_float(float(np.mean(sc)) if len(sc) else np.nan, 2)

    try:
        tempo = librosa.beat.tempo(y=y, sr=sr)
        tempo_bpm_like = _safe_float(float(tempo[0]) if tempo.size else np.nan, 2)
    except Exception:
        tempo_bpm_like = None

    return VoiceFeatures(
        duration_sec=duration, f0_med=f0_med, f0_range=f0_range,
        energy_mean=energy_mean, zcr_mean=zcr_mean, sc_mean=sc_mean,
        tempo_bpm_like=tempo_bpm_like, is_silent=is_silent
    )

def _llm_describe_voice(features: VoiceFeatures) -> str:
    f = features.to_dict()
    system_msg = (
        "당신은 음성평가 전문가입니다. 숫자 지표에만 매몰되지 말고, "
        "실제 목소리를 들은 것처럼 구체적이되 과장 없이 한국어로 2~4문장 작성하세요. "
        "존중하는 어조를 유지하며, 편견/모욕/민감 정보는 피하세요."
    )
    user_msg = f"""
다음은 한 화자의 음성 분석 특징값입니다.

- 평균 피치(f0_med): {f.get('f0_med')}
- 피치 범위(f0_range): {f.get('f0_range')}
- 평균 에너지(RMS 평균): {f.get('energy_mean')}
- 무성-유성 경향(ZCR 평균): {f.get('zcr_mean')}
- 스펙트럴 센트로이드 평균(sc_mean): {f.get('sc_mean')}
- 리듬 유사 BPM(tempo_bpm_like): {f.get('tempo_bpm_like')}
- 길이(duration_sec): {f.get('duration_sec')}
- 무성 판정(is_silent): {f.get('is_silent')}

요청:
1) 이 목소리를 들었을 때 떠오르는 인상/성격/분위를 2~4문장으로 설명.
2) 중립/존중 어조, 편견/모욕/민감정보 회피.
3) 표/리스트 없이 자연스러운 문장만.
4) 한국어로만 작성.
"""
    try:
        res = client.chat.completions.create(
            model=OPENAI_MODEL, temperature=0.8, max_tokens=220,
            messages=[{"role":"system","content":system_msg},{"role":"user","content":user_msg}],
        )
        text = (res.choices[0].message.content or "").strip()
        if not text or len(text) < 10:
            raise ValueError("empty llm response")
        return text
    except Exception as e:
        print(f"[analysis.py] LLM call failed: {type(e).__name__}: {e}")
        return "차분하고 안정적인 톤이 느껴집니다. 과장되지 않고 또렷하게 전달되어 신뢰감을 주는 인상입니다."

def _build_visual_fields(features: VoiceFeatures) -> Dict[str, Any]:
    """
    백엔드가 EN 프롬프트를 만든다(짱구풍 무드).
    - 특정 IP 보호 대상물을 직접 모사하지 않도록 '분위기/특징'을 서술형으로 유지.
    """
    en_prompt = (
        "A playful, mischievous child character portrait in a 2D cartoon style, "
        "thick black outlines, flat bold colors, simple geometric shapes, "
        "exaggerated facial expressions, comedic proportions, minimal shading, "
        "clean background; cheerful, cheeky vibe; Shin-chan-like (Jjanggu-style) mood."
    )
    negative = (
        "photorealistic, 3D render, detailed realism, blurry, low quality, extra limbs, "
        "distorted anatomy, watermark, logo, text, frame, oversaturated, underexposed, jpeg artifacts"
    )
    style_tags = ["짱구풍", "2D-cartoon", "thick-outline", "flat-colors", "cheeky", "simple-shapes", "exaggerated-expression"]
    palette = ["#FFD166", "#EF476F", "#06D6A0", "#118AB2", "#073B4C"]
    seed = "cheeky 2D cartoon child with thick outlines and flat colors"

    return {
        "en_prompt": en_prompt,
        "negative_prompt": negative,
        "style_tags": style_tags,
        "palette": palette,
        "seed_idea": seed,
    }

def analyze_voice(file_path: str) -> Dict[str, Any]:
    features = _extract_features(file_path)
    description_ko = _llm_describe_voice(features)

    result: Dict[str, Any] = {
        "features": features.to_dict(),
        "description_ko": description_ko,
    }
    result.update(_build_visual_fields(features))
    return result
=======
# analysis.py
from __future__ import annotations
import os
from dataclasses import dataclass
from typing import Dict, Any, Optional
from pathlib import Path

import numpy as np
import librosa

from dotenv import load_dotenv
from openai import OpenAI

# ---------------------------
# 환경 변수 로드 & OpenAI 준비 (경로 고정)
# ---------------------------
BASE_DIR = Path(__file__).resolve().parent
# 프로젝트 루트(= app.py/analysis.py가 있는 폴더)의 .env를 확실하게 읽도록 지정
load_dotenv(BASE_DIR / ".env.sample")

OPENAI_MODEL = os.getenv("OPENAI_MODEL", "gpt-4o-mini")

# api_key를 명시적으로 주입 (이 부분이 없어서 키 미인식 오류가 났습니다)
OPENAI_API_KEY = os.getenv("OPENAI_API_KEY")
if not OPENAI_API_KEY:
    # 키가 전혀 안 잡힐 때도 서비스가 죽지 않도록, 아래 LLM 호출부에서 폴백이 작동합니다.
    # 그래도 콘솔에서 바로 알아볼 수 있게 안내 메시지 남깁니다.
    print("[analysis.py] WARNING: OPENAI_API_KEY is not set. Falling back to default description on LLM failure.")

client = OpenAI(api_key=OPENAI_API_KEY)

# ---------------------------
# 유틸
# ---------------------------
def _safe_float(x, ndigits: int = 5) -> Optional[float]:
    try:
        return round(float(x), ndigits)
    except Exception:
        return None

def _nan_robust(values: np.ndarray, fn, default=None):
    try:
        v = fn(values[~np.isnan(values)])
        if np.isnan(v):
            return default
        return v
    except Exception:
        return default

@dataclass
class VoiceFeatures:
    duration_sec: Optional[float]
    f0_med: Optional[float]
    f0_range: Optional[float]
    energy_mean: Optional[float]
    zcr_mean: Optional[float]
    sc_mean: Optional[float]
    tempo_bpm_like: Optional[float]
    is_silent: bool

    def to_dict(self) -> Dict[str, Any]:
        return {
            "duration_sec": self.duration_sec,
            "f0_med": self.f0_med,
            "f0_range": self.f0_range,
            "energy_mean": self.energy_mean,
            "zcr_mean": self.zcr_mean,
            "sc_mean": self.sc_mean,
            "tempo_bpm_like": self.tempo_bpm_like,
            "is_silent": self.is_silent,
        }

# ---------------------------
# 특징 추출
# ---------------------------
def _extract_features(file_path: str, target_sr: int = 16000) -> VoiceFeatures:
    """
    파일에서 음성 특징을 추출합니다.
    - 규칙 매핑을 하지 않습니다. (숫자만 계산)
    - downstream(LLM)에 넘겨 자연어 설명을 생성합니다.
    """
    # 로드
    y, sr = librosa.load(file_path, sr=target_sr, mono=True)
    duration = _safe_float(librosa.get_duration(y=y, sr=sr), 6)

    # 무성 구간 판정(대충의 안전장치)
    rms = librosa.feature.rms(y=y).flatten()
    is_silent = bool(np.mean(rms) < 1e-3)

    # F0 추정 (YIN)
    try:
        f0 = librosa.yin(
            y,
            fmin=50,      # 사람 발화 대략 하한
            fmax=1100,    # 상한(가성 포함 넉넉히)
            sr=sr
        )
    except Exception:
        f0 = np.array([np.nan])

    f0_med = _safe_float(_nan_robust(f0, np.nanmedian, default=np.nan), 2)
    f0_p95 = _nan_robust(f0, lambda a: np.nanpercentile(a, 95), default=np.nan)
    f0_p05 = _nan_robust(f0, lambda a: np.nanpercentile(a, 5), default=np.nan)
    f0_range = _safe_float((f0_p95 - f0_p05) if (f0_p95 is not None and f0_p05 is not None) else np.nan, 2)

    # 에너지(RMS 평균)
    energy_mean = _safe_float(float(np.mean(rms)) if len(rms) else np.nan, 6)

    # ZCR 평균(무성/유성 경향)
    zcr = librosa.feature.zero_crossing_rate(y=y).flatten()
    zcr_mean = _safe_float(float(np.mean(zcr)) if len(zcr) else np.nan, 6)

    # 스펙트럴 센트로이드 평균(명료감/밝기 경향)
    sc = librosa.feature.spectral_centroid(y=y, sr=sr).flatten()
    sc_mean = _safe_float(float(np.mean(sc)) if len(sc) else np.nan, 2)

    # 템포 근사(bpm) — 발화의 리듬 경향치로만 사용(정확한 언어적 WPM 아님)
    try:
        tempo = librosa.beat.tempo(y=y, sr=sr)
        tempo_bpm_like = _safe_float(float(tempo[0]) if tempo.size else np.nan, 2)
    except Exception:
        tempo_bpm_like = None

    return VoiceFeatures(
        duration_sec=duration,
        f0_med=f0_med,
        f0_range=f0_range,
        energy_mean=energy_mean,
        zcr_mean=zcr_mean,
        sc_mean=sc_mean,
        tempo_bpm_like=tempo_bpm_like,
        is_silent=is_silent
    )

# ---------------------------
# LLM 설명 생성(규칙 매핑 없음)
# ---------------------------
def _llm_describe_voice(features: VoiceFeatures) -> str:
    """
    숫자 특징을 LLM에 넘겨, 사람이 들은 것처럼 자연어 설명을 생성합니다.
    규칙 매핑은 하지 않습니다.
    """
    f = features.to_dict()

    system_msg = (
        "당신은 음성평가 전문가입니다. 숫자 지표에만 매몰되지 말고, "
        "실제 목소리를 들은 것처럼 구체적이되 과장 없이 한국어로 2~4문장 작성하세요. "
        "존중하는 어조를 유지하며, 편견/모욕/민감 정보는 피하세요."
    )

    user_msg = f"""
다음은 한 화자의 음성 분석 특징값입니다.

- 평균 피치(f0_med): {f.get('f0_med')}
- 피치 범위(f0_range): {f.get('f0_range')}
- 평균 에너지(RMS 평균): {f.get('energy_mean')}
- 무성-유성 경향(ZCR 평균): {f.get('zcr_mean')}
- 스펙트럴 센트로이드 평균(sc_mean): {f.get('sc_mean')}
- 리듬 유사 BPM(tempo_bpm_like): {f.get('tempo_bpm_like')}
- 길이(duration_sec): {f.get('duration_sec')}
- 무성 판정(is_silent): {f.get('is_silent')}

요청:
1) 이 목소리를 들었을 때 떠오르는 인상/성격/분위기를 사람처럼 묘사해 주세요.
2) 2~4문장, 중립/존중 어조.
3) '숫자상으로는' 같은 표현, 표/리스트 없이 자연스러운 문장만 출력.
4) 한국어로만 출력.
"""

    try:
        # 키가 없을 수도 있으므로 try/except로 감싸고 폴백 제공
        res = client.chat.completions.create(
            model=OPENAI_MODEL,
            temperature=0.8,
            max_tokens=220,
            messages=[
                {"role": "system", "content": system_msg},
                {"role": "user",    "content": user_msg},
            ],
        )
        text = (res.choices[0].message.content or "").strip()
        if not text or len(text) < 10:
            raise ValueError("empty llm response")
        return text
    except Exception as e:
        # 모델 호출 실패 시 안전 폴백(서비스 다운 방지)
        print(f"[analysis.py] LLM call failed: {type(e).__name__}: {e}")
        return "차분하고 안정적인 톤이 느껴집니다. 과장되지 않고 또렷하게 전달되어 신뢰감을 주는 인상입니다."

# ---------------------------
# (옵션) 우측 패널용 필드 생성기
# ---------------------------
def _build_visual_fields(features: VoiceFeatures) -> Dict[str, Any]:
    en_prompt = (
        "A character illustration in the style of Crayon Shin-chan, "
        "playful, exaggerated cartoon features, thick bold outlines, "
        "flat colors, childlike and humorous vibe"
    )
    negative = (
        "realistic, photorealistic, 3d render, high detail, "
        "distorted anatomy, extra limbs, text, watermark, logo"
    )
    style_tags = ["crayon shinchan", "cartoon", "flat-color", "bold-outline"]
    palette = ["#FFD966", "#FF9ACB", "#FF8A00", "#19B5FE"]  # 짱구풍 밝은 색상 팔레트
    seed = "playful Shinchan style cartoon portrait"

    return {
        "en_prompt": en_prompt,
        "negative": negative,
        "style_tags": style_tags,
        "palette": palette,
        "seed": seed,
    }

# === NEW: 느낌 기반 아바타 스타일 제안(정체성 단정 없음) ======================
def _avatar_suggestions(features: VoiceFeatures) -> Dict[str, Any]:
    """
    음향 특징을 바탕으로 '아바타 스타일 힌트'를 제안합니다.
    - 성별/나이 등 민감정보를 단정하지 않고, 디자인 가이드만 제공합니다.
    """
    f = features.to_dict()
    f0_med = f.get("f0_med") or 0.0
    f0_rng = f.get("f0_range") or 0.0
    energy  = f.get("energy_mean") or 0.0
    zcr     = f.get("zcr_mean") or 0.0
    tempo   = f.get("tempo_bpm_like") or 0.0

    # 기본값
    hair_length = "medium"      # short / medium / long
    face_shape  = "round"       # round / oval / heart / square
    vibe        = "soft"        # soft / lively / bold / calm
    extras      = []            # bangs, ribbon, headphones 등
    colors      = ["#FFD966", "#FF9ACB", "#FF8A00", "#19B5FE"]  # 짱구풍 밝은 팔레트

    # 피치 중심 제안(정체성 X, 단지 디자인 힌트)
    if f0_med >= 220:
        hair_length = "long"
        face_shape  = "round"
        vibe        = "soft"
        extras.append("wispy bangs")
    elif 150 <= f0_med < 220:
        hair_length = "medium"
        face_shape  = "oval"
        vibe        = "lively"
    else:
        hair_length = "short"
        face_shape  = "square"
        vibe        = "calm"

    # 피치 범위가 넓으면 표정/헤어 디테일을 조금 더
    if f0_rng >= 80:
        extras.append("expressive eyebrows")
        vibe = "lively" if vibe == "soft" else vibe

    # 에너지(볼륨감) 기반 색/소품
    if energy >= 0.03:
        extras.append("bold outline emphasis")
    else:
        colors = ["#FFF0B3", "#FFC8E7", "#FFD1A6", "#A7E2FF"]  # 더 파스텔

    # ZCR 높으면 공기 섞인 호흡감 → 가벼운 앞머리/리본 같은 소품
    if zcr >= 0.08:
        extras.append("light ribbon")

    # 템포가 빠르면 포즈를 경쾌하게
    pose = "playful pose" if tempo and tempo >= 110 else "relaxed pose"

    return {
        "hair_length": hair_length,
        "face_shape": face_shape,
        "vibe": vibe,
        "extras": extras,
        "suggested_palette": colors,
        "pose": pose,
        # 프롬프트 합성용 짧은 문구
        "avatar_hint_text": (
            f"{hair_length} hair, {face_shape} face, {vibe} vibe, "
            f"{pose}" + (", " + ", ".join(extras) if extras else "")
        ),
    }

# === NEW: 성별 + 스타일 힌트 추측 ============================
def _avatar_suggestions(features: VoiceFeatures) -> Dict[str, Any]:
    f = features.to_dict()
    f0_med = f.get("f0_med") or 0.0
    f0_rng = f.get("f0_range") or 0.0
    energy = f.get("energy_mean") or 0.0
    tempo  = f.get("tempo_bpm_like") or 0.0

    # ---- 기본값 ----
    gender_guess = "neutral"   # male / female / neutral
    hair_length = "medium"
    face_shape  = "round"
    vibe        = "soft"
    pose        = "relaxed pose"
    extras      = []

    # ---- 성별 추측(아주 단순 규칙) ----
    if f0_med >= 180:   # 평균 피치가 높은 경우
        gender_guess = "female"
        hair_length = "long"
        face_shape  = "oval"
        vibe        = "lively"
    elif f0_med <= 140: # 평균 피치가 낮은 경우
        gender_guess = "male"
        hair_length = "short"
        face_shape  = "square"
        vibe        = "calm"
    else:
        gender_guess = "neutral"
        hair_length = "medium"
        face_shape  = "round"
        vibe        = "soft"

    # ---- 범위/에너지/리듬 기반 추가 조정 ----
    if f0_rng >= 80:
        extras.append("expressive eyebrows")
        vibe = "energetic"
    if energy >= 0.035:
        extras.append("bold outline emphasis")
    if tempo and tempo >= 110:
        pose = "playful pose"
        extras.append("motion lines")
    elif tempo and tempo <= 90:
        pose = "calm standing pose"

    # ---- 최종 반환 ----
    return {
        "gender_guess": gender_guess,
        "hair_length": hair_length,
        "face_shape": face_shape,
        "vibe": vibe,
        "pose": pose,
        "extras": extras,
        "avatar_hint_text": (
            f"{gender_guess} character, {hair_length} hair, {face_shape} face, "
            f"{vibe} vibe, {pose}" + (", " + ", ".join(extras) if extras else "")
        ),
    }



# ---------------------------
# 외부에서 호출하는 메인 함수
# ---------------------------
# ✅ 항상 합성해서 반환: 프론트에서 체크박스 없이도 자동 반영
def analyze_voice(file_path: str) -> Dict[str, Any]:
    features = _extract_features(file_path)
    description_ko = _llm_describe_voice(features)

    # 짱구 스타일 프리셋 고정
    visual = _build_visual_fields(features)
    avatar = _avatar_suggestions(features)

    # 프롬프트에 항상 합성
    hint = avatar.get("avatar_hint_text")
    if hint:
        visual["en_prompt"] = f"{visual['en_prompt']}, {hint}"

    return {
        "features": features.to_dict(),
        "description_ko": description_ko,
        **visual,
        "avatar": avatar,
    }


>>>>>>> 479c31d7
<|MERGE_RESOLUTION|>--- conflicted
+++ resolved
@@ -1,172 +1,3 @@
-<<<<<<< HEAD
-from __future__ import annotations
-import os
-from dataclasses import dataclass
-from typing import Dict, Any, Optional
-from pathlib import Path
-
-import numpy as np
-import librosa
-
-from dotenv import load_dotenv
-from openai import OpenAI
-
-BASE_DIR = Path(__file__).resolve().parent
-load_dotenv(BASE_DIR / ".env.sample")
-
-OPENAI_MODEL = os.getenv("OPENAI_MODEL", "gpt-4o-mini")
-OPENAI_API_KEY = os.getenv("OPENAI_API_KEY")
-if not OPENAI_API_KEY:
-    print("[analysis.py] WARNING: OPENAI_API_KEY is not set. Falling back to default description on LLM failure.")
-
-client = OpenAI(api_key=OPENAI_API_KEY)
-
-def _safe_float(x, ndigits: int = 5) -> Optional[float]:
-    try: return round(float(x), ndigits)
-    except Exception: return None
-
-def _nan_robust(values: np.ndarray, fn, default=None):
-    try:
-        v = fn(values[~np.isnan(values)])
-        if np.isnan(v): return default
-        return v
-    except Exception:
-        return default
-
-@dataclass
-class VoiceFeatures:
-    duration_sec: Optional[float]
-    f0_med: Optional[float]
-    f0_range: Optional[float]
-    energy_mean: Optional[float]
-    zcr_mean: Optional[float]
-    sc_mean: Optional[float]
-    tempo_bpm_like: Optional[float]
-    is_silent: bool
-
-    def to_dict(self) -> Dict[str, Any]:
-        return {
-            "duration_sec": self.duration_sec,
-            "f0_med": self.f0_med,
-            "f0_range": self.f0_range,
-            "energy_mean": self.energy_mean,
-            "zcr_mean": self.zcr_mean,
-            "sc_mean": self.sc_mean,
-            "tempo_bpm_like": self.tempo_bpm_like,
-            "is_silent": self.is_silent,
-        }
-
-def _extract_features(file_path: str, target_sr: int = 16000) -> VoiceFeatures:
-    y, sr = librosa.load(file_path, sr=target_sr, mono=True)
-    duration = _safe_float(librosa.get_duration(y=y, sr=sr), 6)
-
-    rms = librosa.feature.rms(y=y).flatten()
-    is_silent = bool(np.mean(rms) < 1e-3)
-
-    try:
-        f0 = librosa.yin(y, fmin=50, fmax=1100, sr=sr)
-    except Exception:
-        f0 = np.array([np.nan])
-
-    f0_med = _safe_float(_nan_robust(f0, np.nanmedian, default=np.nan), 2)
-    f0_p95 = _nan_robust(f0, lambda a: np.nanpercentile(a, 95), default=np.nan)
-    f0_p05 = _nan_robust(f0, lambda a: np.nanpercentile(a, 5), default=np.nan)
-    f0_range = _safe_float((f0_p95 - f0_p05) if (f0_p95 is not None and f0_p05 is not None) else np.nan, 2)
-
-    energy_mean = _safe_float(float(np.mean(rms)) if len(rms) else np.nan, 6)
-    zcr = librosa.feature.zero_crossing_rate(y=y).flatten()
-    zcr_mean = _safe_float(float(np.mean(zcr)) if len(zcr) else np.nan, 6)
-    sc = librosa.feature.spectral_centroid(y=y, sr=sr).flatten()
-    sc_mean = _safe_float(float(np.mean(sc)) if len(sc) else np.nan, 2)
-
-    try:
-        tempo = librosa.beat.tempo(y=y, sr=sr)
-        tempo_bpm_like = _safe_float(float(tempo[0]) if tempo.size else np.nan, 2)
-    except Exception:
-        tempo_bpm_like = None
-
-    return VoiceFeatures(
-        duration_sec=duration, f0_med=f0_med, f0_range=f0_range,
-        energy_mean=energy_mean, zcr_mean=zcr_mean, sc_mean=sc_mean,
-        tempo_bpm_like=tempo_bpm_like, is_silent=is_silent
-    )
-
-def _llm_describe_voice(features: VoiceFeatures) -> str:
-    f = features.to_dict()
-    system_msg = (
-        "당신은 음성평가 전문가입니다. 숫자 지표에만 매몰되지 말고, "
-        "실제 목소리를 들은 것처럼 구체적이되 과장 없이 한국어로 2~4문장 작성하세요. "
-        "존중하는 어조를 유지하며, 편견/모욕/민감 정보는 피하세요."
-    )
-    user_msg = f"""
-다음은 한 화자의 음성 분석 특징값입니다.
-
-- 평균 피치(f0_med): {f.get('f0_med')}
-- 피치 범위(f0_range): {f.get('f0_range')}
-- 평균 에너지(RMS 평균): {f.get('energy_mean')}
-- 무성-유성 경향(ZCR 평균): {f.get('zcr_mean')}
-- 스펙트럴 센트로이드 평균(sc_mean): {f.get('sc_mean')}
-- 리듬 유사 BPM(tempo_bpm_like): {f.get('tempo_bpm_like')}
-- 길이(duration_sec): {f.get('duration_sec')}
-- 무성 판정(is_silent): {f.get('is_silent')}
-
-요청:
-1) 이 목소리를 들었을 때 떠오르는 인상/성격/분위를 2~4문장으로 설명.
-2) 중립/존중 어조, 편견/모욕/민감정보 회피.
-3) 표/리스트 없이 자연스러운 문장만.
-4) 한국어로만 작성.
-"""
-    try:
-        res = client.chat.completions.create(
-            model=OPENAI_MODEL, temperature=0.8, max_tokens=220,
-            messages=[{"role":"system","content":system_msg},{"role":"user","content":user_msg}],
-        )
-        text = (res.choices[0].message.content or "").strip()
-        if not text or len(text) < 10:
-            raise ValueError("empty llm response")
-        return text
-    except Exception as e:
-        print(f"[analysis.py] LLM call failed: {type(e).__name__}: {e}")
-        return "차분하고 안정적인 톤이 느껴집니다. 과장되지 않고 또렷하게 전달되어 신뢰감을 주는 인상입니다."
-
-def _build_visual_fields(features: VoiceFeatures) -> Dict[str, Any]:
-    """
-    백엔드가 EN 프롬프트를 만든다(짱구풍 무드).
-    - 특정 IP 보호 대상물을 직접 모사하지 않도록 '분위기/특징'을 서술형으로 유지.
-    """
-    en_prompt = (
-        "A playful, mischievous child character portrait in a 2D cartoon style, "
-        "thick black outlines, flat bold colors, simple geometric shapes, "
-        "exaggerated facial expressions, comedic proportions, minimal shading, "
-        "clean background; cheerful, cheeky vibe; Shin-chan-like (Jjanggu-style) mood."
-    )
-    negative = (
-        "photorealistic, 3D render, detailed realism, blurry, low quality, extra limbs, "
-        "distorted anatomy, watermark, logo, text, frame, oversaturated, underexposed, jpeg artifacts"
-    )
-    style_tags = ["짱구풍", "2D-cartoon", "thick-outline", "flat-colors", "cheeky", "simple-shapes", "exaggerated-expression"]
-    palette = ["#FFD166", "#EF476F", "#06D6A0", "#118AB2", "#073B4C"]
-    seed = "cheeky 2D cartoon child with thick outlines and flat colors"
-
-    return {
-        "en_prompt": en_prompt,
-        "negative_prompt": negative,
-        "style_tags": style_tags,
-        "palette": palette,
-        "seed_idea": seed,
-    }
-
-def analyze_voice(file_path: str) -> Dict[str, Any]:
-    features = _extract_features(file_path)
-    description_ko = _llm_describe_voice(features)
-
-    result: Dict[str, Any] = {
-        "features": features.to_dict(),
-        "description_ko": description_ko,
-    }
-    result.update(_build_visual_fields(features))
-    return result
-=======
 # analysis.py
 from __future__ import annotations
 import os
@@ -532,6 +363,3 @@
         **visual,
         "avatar": avatar,
     }
-
-
->>>>>>> 479c31d7
