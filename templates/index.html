<<<<<<< HEAD
<!DOCTYPE html>
<html lang="ko">
  <head>
    <meta charset="utf-8" />
    <title>Povi</title>
    <meta name="viewport" content="width=device-width, initial-scale=1" />
    <style>
      :root { --orange:#ff8a00; --pink:#ff9acb; --blue:#19b5fe; --divider:#111; --text:#222; --muted:#888; --bg:#fafbfc; }
      *{box-sizing:border-box}
      body{margin:0;font-family:system-ui,-apple-system,Segoe UI,Roboto,Helvetica,Arial,"Apple SD Gothic Neo","Noto Sans KR",sans-serif;background:var(--bg);color:var(--text)}
      .page{display:grid;grid-template-columns:1fr 6px 1.2fr;gap:0;min-height:100vh}
      .divider{background:var(--divider);width:6px;height:100%}
      .left,.right{padding:24px}
      .panel{background:#fff;border:4px solid var(--orange);border-radius:16px;padding:18px}
      .panel h2{margin:0 0 12px;color:var(--orange);font-weight:800;font-size:20px}
      .panel small.hint{color:var(--muted);display:block;margin-top:10px}
      .panel-pink{background:#fff;border:4px solid var(--pink);border-radius:16px;padding:18px;margin-top:24px;min-height:260px;display:flex;flex-direction:column}
      .panel-pink h2{margin:0 0 12px;color:var(--pink);font-weight:800;font-size:20px}
      .ko-box{flex:1;border:2px dashed #bbb;border-radius:12px;color:#d45a9e;padding:16px;line-height:1.6;white-space:pre-wrap}
      .controls{display:grid;grid-template-columns:repeat(4,1fr);gap:8px;margin-bottom:8px}
      .controls2{display:grid;grid-template-columns:1.1fr 1fr 1fr;gap:8px;margin-top:8px}
      input[type="file"]{display:block;width:100%;padding:10px 12px;border-radius:12px;background:#111;color:#fff;border:0;font-weight:700}
      .btn{display:inline-flex;justify-content:center;align-items:center;width:100%;padding:10px 12px;border-radius:12px;font-weight:800;border:0;cursor:pointer;transition:transform .03s ease, opacity .2s}
      .btn:active{transform:translateY(1px)}
      .btn-primary{background:#111;color:#fff}
      .btn-secondary{background:#666;color:#fff}
      .btn-ghost{background:#eee;color:#333}
      .btn:disabled{opacity:.45;cursor:not-allowed}
      .wave-box{display:none;margin-top:8px;border-radius:12px;overflow:hidden;background:#111;border:1px dashed #333}
      .audio-box{margin-top:10px;background:#fafafa;border:1px dashed #ccc;border-radius:12px;padding:10px;display:none}
      .image-panel{background:#fff;border:6px solid var(--blue);border-radius:16px;padding:18px;min-height:calc(100vh - 48px);display:flex;flex-direction:column}
      .image-panel h2{margin:0 0 8px;color:#1aa3e0;font-size:20px;font-weight:800}
      .image-wrap{flex:1;display:grid;place-items:center;border-radius:12px;background:#f5fbff;overflow:hidden}
      .image-wrap img{max-width:100%;height:auto;display:block}
      .prompt-debug{margin-top:10px;padding:10px;background:#f2f5f8;border-radius:12px;color:#334;font-size:12px;white-space:pre-wrap;display:none}
      @media (max-width:980px){.page{grid-template-columns:1fr}.divider{display:none}.controls{grid-template-columns:repeat(2,1fr)}.controls2{grid-template-columns:1fr 1fr}.image-panel{min-height:auto;margin-top:18px}}
    </style>
  </head>
  <body>
    <div class="page">
      <div class="left">
        <section class="panel">
          <h2>녹음 / 업로드 / 미리 듣기</h2>

          <!-- Row 1: 녹음 제어 -->
          <div class="controls">
            <button id="btnRec" class="btn btn-primary">● 녹음 시작</button>
            <button id="btnStop" class="btn btn-secondary" disabled>■ 녹음 정지</button>
            <button id="btnPreview" class="btn btn-ghost" disabled>▶ 미리 듣기</button>
            <button id="btnAnalyze" class="btn btn-ghost" disabled>분석하기</button>
          </div>
          <small id="recStatus" style="margin-left:2px;color:#777">대기 중</small>

          <!-- Row 2: 업로드(파일 선택만) -->
          <div class="controls2">
            <input type="file" id="file" accept="audio/*" />
            <div></div><div></div>
          </div>

          <!-- Waveform canvas (녹음 중에만 표시) -->
          <div class="wave-box" id="waveBox">
            <canvas id="waveform" height="120" style="width:100%;height:120px;display:block"></canvas>
          </div>

          <div class="audio-box" id="audioBox">
            <audio id="player" controls style="width:100%"></audio>
          </div>
          <small class="hint">필요하면 미리 듣기 후 분석하기를 눌러 주세요.</small>
        </section>

        <section class="panel-pink">
          <h2>분석 후 설명</h2>
          <div id="koBox" class="ko-box">분석 결과가 여기에 표시됩니다.</div>
          <div class="controls" style="grid-template-columns:1fr; margin-top:12px">
            <button id="btnToImage" class="btn btn-primary" disabled>이미지 생성</button>
          </div>
        </section>
      </div>

      <div class="divider"></div>

      <div class="right">
        <section class="image-panel">
          <h2>이미지 결과</h2>
          <div class="image-wrap" id="imageWrap">
            <span style="color:#8ad2ff">아직 생성된 이미지가 없습니다</span>
          </div>
          <div id="promptDebug" class="prompt-debug"></div>
        </section>
      </div>
    </div>

<script>
  const API_BASE = "";

  function normalizeArray(val){
    if(Array.isArray(val)) return val;
    if(val == null) return [];
    if(typeof val === "string"){
      try{ return normalizeArray(JSON.parse(val)); }catch{}
      return val.split(/[,\s]+/).map(s=>s.trim()).filter(Boolean);
    }
    if(typeof val === "object"){
      const out=[]; for(const k in val){ const v=val[k];
        if(Array.isArray(v)) out.push(...v.map(String));
        else if(v!=null) out.push(String(v));
      } return out;
    }
    return [String(val)];
  }
  function normalizeResult(raw){
    const payload = raw?.result || raw?.data || raw || {};
    const en_prompt = payload.en_prompt ?? payload.enPrompt ?? payload.prompt_en ?? payload.prompt ?? "";
    const negative_prompt = payload.negative_prompt ?? payload.negativePrompt ?? payload.negative ?? "";
    return {
      ok: raw?.ok ?? true,
      description: payload.description ?? "",
      ko_explanation: payload.ko_explanation ?? payload.koExplanation ?? payload.description ?? "",
      en_prompt, negative_prompt,
      style_tags: normalizeArray(payload.style_tags ?? payload.styleTags ?? payload.tags ?? payload.tag ?? payload.keywords),
      palette: normalizeArray(payload.palette),
      seed_idea: payload.seed_idea ?? payload.seedIdea ?? payload.seed ?? "",
      features: payload.features ?? null,
    };
  }

  let mediaRecorder, chunks=[];
  let currentBlob=null, lastBlobUrl=null, fileBlobUrl=null;
  let lastResult=null;

  // Waveform globals
  let audioCtx, analyser, sourceNode, dataArray, animationId;
  const waveformCanvas = document.getElementById("waveform");
  const waveBox = document.getElementById("waveBox");
  const canvasCtx = waveformCanvas.getContext("2d");

  const btnRec=document.getElementById("btnRec");
  const btnStop=document.getElementById("btnStop");
  const btnPreview=document.getElementById("btnPreview");
  const btnAnalyze=document.getElementById("btnAnalyze");
  const player=document.getElementById("player");
  const audioBox=document.getElementById("audioBox");
  const fileInput=document.getElementById("file");

  function setStatus(msg){ document.getElementById("recStatus").textContent = msg; }
  function showImage(url){
    const wrap=document.getElementById("imageWrap");
    wrap.innerHTML=""; const img=document.createElement("img"); img.src=url; img.alt="result"; wrap.appendChild(img);
  }
  function hideDebug(){ const box=document.getElementById("promptDebug"); box.style.display="none"; box.textContent=""; }

  function cleanText(txt) {
    if (!txt) return "";
    let out = txt;
    out = out.replace(/\b(negative|prompt|style|tag|palette|seed|cheeky|cartoon|outline|colors?)\b/gi, "");
    out = out.replace(/\[[^\]]*\]|\([^\)]*\)|\b[A-Za-z#0-9\-\_]{2,}\b/g, "");
    out = out.replace(/\s{2,}/g, " ").trim();
    return out;
  }

  function fillUI(n){
    const ko=cleanText(n.ko_explanation || n.description);
    document.getElementById("koBox").textContent = ko || "설명을 생성하지 못했습니다.";
    hideDebug();
    document.getElementById("btnToImage").disabled = !n.en_prompt;
  }

  function updateActionButtons(){
    const hasRecord = !!currentBlob;
    const hasFile = !!(fileInput.files && fileInput.files[0]);
    const enabled = hasRecord || hasFile;
    btnPreview.disabled = !enabled;
    btnAnalyze.disabled = !enabled;
  }

  function getPreviewSource(){
    if(currentBlob) return { type:"record", blob: currentBlob };
    const f = fileInput.files?.[0];
    if(f) return { type:"file", file: f };
    return null;
  }

  async function analyzeCurrent(){
    const src = getPreviewSource();
    if(!src){ alert("녹음하거나 파일을 선택하세요."); return; }
    const fd = new FormData();
    if(src.type === "record"){
      fd.append("file", new File([src.blob], "record.webm", {type:"audio/webm"}));
    } else {
      fd.append("file", src.file);
    }
    setStatus("분석 중…");
    const r=await fetch(`${API_BASE}/analyze_api`,{method:"POST",body:fd});
    const raw=await r.json().catch(()=>null);
    if(!raw || raw.ok===false){ alert(raw?.error || "분석 실패"); setStatus("대기 중"); return; }
    const data=normalizeResult(raw); lastResult=data; fillUI(data); setStatus("대기 중");
  }

  // ===== Waveform drawing =====
  function startWaveform(stream){
    waveBox.style.display = "block";
    // Resize canvas to actual CSS width
    waveformCanvas.width = waveformCanvas.clientWidth;

    audioCtx = new (window.AudioContext || window.webkitAudioContext)();
    analyser = audioCtx.createAnalyser();
    sourceNode = audioCtx.createMediaStreamSource(stream);
    sourceNode.connect(analyser);

    analyser.fftSize = 2048;
    const bufferLength = analyser.fftSize;
    dataArray = new Uint8Array(bufferLength);

    function draw(){
      animationId = requestAnimationFrame(draw);
      analyser.getByteTimeDomainData(dataArray);

      canvasCtx.fillStyle = "#111";
      canvasCtx.fillRect(0, 0, waveformCanvas.width, waveformCanvas.height);

      canvasCtx.lineWidth = 2;
      canvasCtx.strokeStyle = "#ff8a00";
      canvasCtx.beginPath();

      const sliceWidth = waveformCanvas.width / bufferLength;
      let x = 0;
      for(let i=0;i<bufferLength;i++){
        const v = dataArray[i] / 128.0;
        const y = (v * waveformCanvas.height/2);
        if(i===0) canvasCtx.moveTo(x, y);
        else canvasCtx.lineTo(x, y);
        x += sliceWidth;
      }
      canvasCtx.lineTo(waveformCanvas.width, waveformCanvas.height/2);
      canvasCtx.stroke();
    }
    draw();
  }

  function stopWaveform(){
    if(animationId) cancelAnimationFrame(animationId);
    if(audioCtx){ audioCtx.close(); audioCtx = null; }
    waveBox.style.display = "none";
    // clear canvas
    canvasCtx.clearRect(0,0,waveformCanvas.width,waveformCanvas.height);
  }

  // ===== Recording / UI events =====
  btnRec.onclick=async ()=>{
    const stream=await navigator.mediaDevices.getUserMedia({audio:true});
    startWaveform(stream);   // start drawing
    chunks=[]; currentBlob=null; if(lastBlobUrl) URL.revokeObjectURL(lastBlobUrl);
    mediaRecorder=new MediaRecorder(stream,{mimeType:"audio/webm"});
    mediaRecorder.ondataavailable=(e)=>{ if(e.data.size) chunks.push(e.data); };
    mediaRecorder.onstop=()=>{
      currentBlob=new Blob(chunks,{type:"audio/webm"});
      // stop waveform when recorder stops
      stopWaveform();
      setStatus("녹음 완료 — 미리 듣기 가능");
      btnStop.disabled=true;
      updateActionButtons();
    };
    mediaRecorder.start();
    setStatus("녹음 중…");
    btnStop.disabled=false;
    updateActionButtons();
  };

  btnStop.onclick=()=>{
    if(mediaRecorder && mediaRecorder.state!=="inactive"){
      mediaRecorder.stop();
    }
  };

  btnPreview.onclick=()=>{
    const src = getPreviewSource();
    if(!src){ alert("녹음하거나 파일을 선택하세요."); return; }
    if(lastBlobUrl) URL.revokeObjectURL(lastBlobUrl);
    if(src.type === "record"){
      lastBlobUrl = URL.createObjectURL(src.blob);
    } else {
      if(fileBlobUrl) URL.revokeObjectURL(fileBlobUrl);
      fileBlobUrl = URL.createObjectURL(src.file);
      lastBlobUrl = fileBlobUrl;
    }
    player.src = lastBlobUrl;
    audioBox.style.display = "block"; // show player only when previewing
    player.play().catch(()=>{});
  };

  btnAnalyze.onclick=analyzeCurrent;

  fileInput.addEventListener("change",()=>{
    const f=fileInput.files?.[0];
    if(f){ currentBlob=null; } // prefer uploaded file when exists
    updateActionButtons();
  });

  document.getElementById("btnToImage").onclick=async ()=>{
    if(!lastResult?.en_prompt){ alert("먼저 분석을 완료하세요."); return; }
    const r=await fetch(`${API_BASE}/image/render`,{
      method:"POST",
      headers:{"Content-Type":"application/json"},
      body:JSON.stringify({ prompt:lastResult.en_prompt, negativePrompt:lastResult.negative_prompt, width:768, height:768 }),
    });
    if(!r.ok){ const msg=await r.text().catch(()=> ""); alert(`Image API ${r.status}\n${msg||"Request failed"}`); return; }
    const j=await r.json().catch(()=>null);
    if(!j?.imageUrl){ alert(j?.error || "imageUrl이 응답에 없습니다."); return; }
    showImage(j.imageUrl);
  };

// ===== Enhancements: codec fallback, audio context resume, robust preview =====
let gStream = null;

// pick best mimeType
function pickMime(){
  const candidates = [
    "audio/webm;codecs=opus",
    "audio/webm",
    "audio/mp4",
    "audio/ogg;codecs=opus"
  ];
  for (const m of candidates){
    try { if (MediaRecorder.isTypeSupported(m)) return m; } catch {}
  }
  return "";
}

// ensure audio context is running (some browsers start suspended)
async function ensureCtx(){
  try {
    if (audioCtx && audioCtx.state === "suspended") {
      await audioCtx.resume();
    }
  } catch(e){/*noop*/}
}
document.addEventListener("visibilitychange", ensureCtx);

// robust play helper
async function safePlay(el){
  try{
    el.volume = 1;
    el.muted = false;
    el.pause();
    el.load();
    await el.play();
  }catch(e){
    // show a friendly hint
    console.warn("Autoplay prevented or play failed:", e);
    setStatus("재생 버튼(▶)을 누르거나 시스템 볼륨/출력 장치를 확인하세요.");
  }
}

// Resize canvas to container width
(function(){
  const ro = new ResizeObserver(()=>{
    const w = waveformCanvas.clientWidth || 600;
    waveformCanvas.width = w;
  });
  ro.observe(waveformCanvas);
})();

// override record handlers to keep the gStream and use codec fallback
btnRec.onclick = async ()=>{
  const stream=await navigator.mediaDevices.getUserMedia({audio:true});
  gStream = stream;
  await ensureCtx();
  startWaveform(stream);
  chunks=[]; currentBlob=null; if(lastBlobUrl) URL.revokeObjectURL(lastBlobUrl);
  const mime = pickMime();
  try{
    mediaRecorder=new MediaRecorder(stream, mime ? {mimeType: mime} : undefined);
  }catch(e){
    mediaRecorder=new MediaRecorder(stream);
  }
  mediaRecorder.ondataavailable=(e)=>{ if(e.data.size) chunks.push(e.data); };
  mediaRecorder.onstop=()=>{
    const blobType = mime || "audio/webm";
    currentBlob=new Blob(chunks,{type: blobType});
    stopWaveform();
    setStatus("녹음 완료 — 미리 듣기 가능");
    btnStop.disabled=true;
    updateActionButtons();
    // stop input tracks after capture
    try{ gStream.getTracks().forEach(t=>t.stop()); }catch{}
    gStream = null;
  };
  mediaRecorder.start();
  setStatus("녹음 중…");
  btnStop.disabled=false;
  updateActionButtons();
};

btnPreview.onclick=()=>{
  const src = getPreviewSource();
  if(!src){ alert("녹음하거나 파일을 선택하세요."); return; }
  if(lastBlobUrl) URL.revokeObjectURL(lastBlobUrl);
  if(src.type === "record"){
    lastBlobUrl = URL.createObjectURL(src.blob);
  } else {
    if(fileBlobUrl) URL.revokeObjectURL(fileBlobUrl);
    fileBlobUrl = URL.createObjectURL(src.file);
    lastBlobUrl = fileBlobUrl;
  }
  player.src = lastBlobUrl;
  audioBox.style.display = "block";
  safePlay(player);
};
</script>
  </body>
</html>
=======
<!DOCTYPE html>
<html lang="ko">
  <head>
    <meta charset="utf-8" />
    <title>Voice → (KO)설명 & (EN)프롬프트 → Image</title>
    <meta name="viewport" content="width=device-width, initial-scale=1" />
    <style>
      :root {
        --orange: #ff8a00;
        --pink: #ff9acb;
        --blue: #19b5fe;
        --divider: #111;
        --text: #222;
        --muted: #888;
        --bg: #fafbfc;
      }
      * {
        box-sizing: border-box;
      }
      body {
        margin: 0;
        font-family: system-ui, -apple-system, Segoe UI, Roboto, Helvetica,
          Arial, "Apple SD Gothic Neo", "Noto Sans KR", sans-serif;
        background: var(--bg);
        color: var(--text);
      }

      /* 전체 2열 레이아웃 */
      .page {
        display: grid;
        grid-template-columns: 1fr 6px 1.2fr; /* 좌/구분선/우 */
        gap: 0;
        min-height: 100vh;
      }
      .divider {
        background: var(--divider);
        width: 6px;
        height: 100%;
      }
      .left,
      .right {
        padding: 24px;
      }

      /* 좌측 상단: 녹음/업로드 박스(오렌지) */
      .panel {
        background: #fff;
        border: 4px solid var(--orange);
        border-radius: 12px;
        padding: 18px;
      }
      .panel h2 {
        margin: 0 0 12px;
        color: var(--orange);
        font-weight: 700;
        font-size: 18px;
      }

      /* 좌측 하단: 분석 설명 박스(핑크) */
      .panel-pink {
        background: #fff;
        border: 4px solid var(--pink);
        border-radius: 12px;
        padding: 18px;
        margin-top: 32px;
        min-height: 380px; /* 이미지처럼 여유 공간 */
        display: flex;
        flex-direction: column;
      }
      .panel-pink h2 {
        margin: 0 0 12px;
        color: var(--pink);
        font-weight: 700;
        font-size: 18px;
      }
      .ko-box {
        flex: 1;
        border: 2px dashed #bbb;
        border-radius: 8px;
        color: #d45a9e;
        padding: 16px;
        line-height: 1.6;
        white-space: pre-wrap;
      }
      .tags {
        margin-top: 10px;
        display: flex;
        flex-wrap: wrap;
        gap: 6px;
      }
      .tag {
        background: #ffe7f3;
        color: #bf4c8f;
        border: 1px solid #ffc8e7;
        border-radius: 999px;
        padding: 4px 10px;
        font-size: 12px;
      }
      .row {
        display: flex;
        align-items: center;
        gap: 10px;
        flex-wrap: wrap;
      }
      .row + .row {
        margin-top: 8px;
      }

      button,
      .file {
        appearance: none;
        border: 0;
        border-radius: 10px;
        padding: 10px 14px;
        font-weight: 600;
        cursor: pointer;
        background: #222;
        color: #fff;
      }
      button.secondary {
        background: #666;
      }
      button:disabled {
        opacity: 0.45;
        cursor: not-allowed;
      }
      small {
        color: var(--muted);
      }

      /* 우측: 이미지 박스(블루) */
      .image-panel {
        background: #fff;
        border: 6px solid var(--blue);
        border-radius: 12px;
        padding: 18px;
        min-height: calc(100vh - 48px);
        display: flex;
        flex-direction: column;
      }
      .image-panel h2 {
        margin: 0 0 8px;
        color: #1aa3e0;
        font-size: 18px;
        font-weight: 700;
      }
      .image-wrap {
        flex: 1;
        display: grid;
        place-items: center;
        border-radius: 10px;
        background: #f5fbff;
        overflow: hidden;
      }
      .image-wrap img {
        max-width: 100%;
        height: auto;
        display: block;
      }
      .prompt-debug {
        margin-top: 10px;
        padding: 10px;
        background: #f2f5f8;
        border-radius: 8px;
        color: #334;
        font-size: 12px;
        white-space: pre-wrap;
      }

      @media (max-width: 980px) {
        .page {
          grid-template-columns: 1fr;
        }
        .divider {
          display: none;
        }
        .image-panel {
          min-height: auto;
          margin-top: 18px;
        }
      }
    </style>
  </head>
  <body>
    <div class="page">
      <!-- 좌측 -->
      <div class="left">
        <!-- 녹음/업로드 등(오렌지 박스) -->
        <section class="panel">
          <h2>녹음 / 분석 등</h2>
          <div class="row">
            <button id="btnRec">● 녹음 시작</button>
            <button id="btnStop" class="secondary" disabled>■ 녹음 정지</button>
            <small id="recStatus">대기 중</small>
          </div>
          <div class="row">
            <input type="file" id="file" class="file" accept="audio/*" />
            <button id="btnUpload">업로드로 분석</button>
          </div>
        </section>

        <!-- 분석 후 설명(핑크 박스) -->
        <section class="panel-pink">
          <h2>분석 후 설명 나오는 곳</h2>
          <div id="koBox" class="ko-box">분석 결과가 여기에 표시됩니다.</div>
          <div class="tags" id="tags"></div>

          <div class="row" style="margin-top: 12px">
            <button id="btnToImage" disabled>이미지 생성</button>
          </div>
        </section>
      </div>

      <!-- 중앙 구분선 -->
      <div class="divider"></div>

      <!-- 우측: 이미지 -->
      <div class="right">
        <section class="image-panel">
          <h2>이미지 나오는 화면</h2>
          <div class="image-wrap" id="imageWrap">
            <span style="color: #8ad2ff">아직 생성된 이미지가 없습니다</span>
          </div>
          <div id="promptDebug" class="prompt-debug" style="display: none"></div>
        </section>
      </div>
    </div>

    <script>
  // ====== (필요시) 백엔드가 다른 포트/도메인일 때만 설정 ======
  // 같은 오리진(예: index.html도 8000에서 서빙)이면 빈 문자열 유지
  const API_BASE = ""; // 예: "http://127.0.0.1:8000"

  // ---------- 공통 유틸 ----------
  function normalizeArray(val) {
    if (Array.isArray(val)) return val;
    if (val == null) return [];
    if (typeof val === "string") {
      try { return normalizeArray(JSON.parse(val)); } catch {}
      return val.split(/[,\s]+/).map(s => s.trim()).filter(Boolean);
    }
    if (typeof val === "object") {
      const out = [];
      for (const k in val) {
        const v = val[k];
        if (Array.isArray(v)) out.push(...v.map(String));
        else if (v != null) out.push(String(v));
      }
      return out;
    }
    return [String(val)];
  }

  function normalizeTags(val) { return normalizeArray(val); }

  // 응답 키 표준화(루트/중첩 & snake/camel 혼용 방지)
  function normalizeResult(raw) {
    const payload = raw?.result || raw?.data || raw || {};
    const en_prompt =
      payload.en_prompt ?? payload.enPrompt ?? payload.prompt_en ?? payload.prompt ?? "";
    const negative_prompt =
      payload.negative_prompt ?? payload.negativePrompt ?? payload.negative ?? "";

    return {
      ok: raw?.ok ?? true,
      // 표시용
      description: payload.description ?? "",
      ko_explanation: payload.ko_explanation ?? payload.koExplanation ?? "",
      // 프롬프트 표준 키
      en_prompt: en_prompt,
      negative_prompt: negative_prompt,
      // 태그/팔레트 표준화
      style_tags: normalizeArray(payload.style_tags ?? payload.styleTags ?? payload.tags ?? payload.tag ?? payload.keywords),
      palette: normalizeArray(payload.palette),
      seed_idea: payload.seed_idea ?? payload.seedIdea ?? "",
      features: payload.features ?? null,
    };
  }

  // ---------- 상태 ----------
  let mediaRecorder, chunks = [];
  let lastResult = null;

  // ---------- UI 유틸 ----------
  function setStatus(msg) {
    document.getElementById("recStatus").textContent = msg;
  }

  function showImage(url) {
    const wrap = document.getElementById("imageWrap");
    wrap.innerHTML = "";
    const img = document.createElement("img");
    img.src = url;
    img.alt = "result";
    wrap.appendChild(img);
  }

  function debugPromptIfNeeded(res) {
    const box = document.getElementById("promptDebug");
    try {
      const en = res?.en_prompt || "";
      if (!en) { box.style.display = "none"; return; }

      // negative는 세 가지 케이스 모두 고려
      const neg = res?.negative_prompt || res?.negative || res?.negativePrompt || "";
      const style = normalizeArray(res?.style_tags);
      const palette = normalizeArray(res?.palette);
      const seed = res?.seed_idea || "";
      const features = res?.features;

      let text = "[EN prompt]\n" + en;
      if (neg) text += "\n\n[Negative]\n" + neg;
      if (style.length) text += "\n\n[Style Tags]\n" + style.join(", ");
      if (palette.length) text += "\n\n[Palette]\n" + palette.join(" ");
      if (seed) text += "\n\n[Seed]\n" + seed;
      if (features && typeof features === "object") {
        text += "\n\n[Features]\n" + JSON.stringify(features, null, 2);
      }

      box.style.display = "block";
      box.textContent = text;
    } catch (e) {
      console.warn("debugPromptIfNeeded failed:", e);
      box.style.display = "none";
    }
  }

  function fillUI(normalized) {
    const ko = (normalized.ko_explanation || "").trim();
    document.getElementById("koBox").textContent =
      ko || (normalized.description || "설명을 생성하지 못했습니다.");

    const tg = document.getElementById("tags");
    tg.innerHTML = "";
    normalizeArray(normalized.style_tags).forEach((t) => {
      const s = document.createElement("span");
      s.className = "tag";
      s.textContent = t;
      tg.appendChild(s);
    });

    debugPromptIfNeeded(normalized);
    document.getElementById("btnToImage").disabled = !normalized.en_prompt;
  }

  // ---------- 분석 ----------
  async function analyzeBlob(blob) {
    const fd = new FormData();
    fd.append("file", new File([blob], "record.webm", { type: "audio/webm" }));

    const r = await fetch(`${API_BASE}/analyze_api`, { method: "POST", body: fd });
    const raw = await r.json().catch(() => null);
    if (!raw || raw.ok === false) {
      alert(raw?.error || "분석 실패");
      return;
    }
    const data = normalizeResult(raw);
    lastResult = data;
    fillUI(data);
  }

  // ---------- 녹음 ----------
  document.getElementById("btnRec").onclick = async () => {
    const stream = await navigator.mediaDevices.getUserMedia({ audio: true });
    chunks = [];
    mediaRecorder = new MediaRecorder(stream, { mimeType: "audio/webm" });
    mediaRecorder.ondataavailable = (e) => { if (e.data.size) chunks.push(e.data); };
    mediaRecorder.onstop = async () => {
      const blob = new Blob(chunks, { type: "audio/webm" });
      setStatus("분석 중…");
      await analyzeBlob(blob);
      setStatus("대기 중");
    };
    mediaRecorder.start();
    setStatus("녹음 중…");
    document.getElementById("btnStop").disabled = false;
  };

  document.getElementById("btnStop").onclick = () => {
    if (mediaRecorder && mediaRecorder.state !== "inactive") {
      mediaRecorder.stop();
      document.getElementById("btnStop").disabled = true;
    }
  };

  // ---------- 업로드 분석 ----------
  document.getElementById("btnUpload").onclick = async () => {
    const f = document.getElementById("file").files[0];
    if (!f) { alert("파일을 선택하세요"); return; }
    const fd = new FormData(); fd.append("file", f);
    setStatus("분석 중…");
    const r = await fetch(`${API_BASE}/analyze_api`, { method: "POST", body: fd });
    const raw = await r.json().catch(()=>null);
    if (!raw || raw.ok === false) {
      alert(raw?.error || "분석 실패");
      setStatus("대기 중");
      return;
    }
    const data = normalizeResult(raw);
    lastResult = data;
    fillUI(data);
    setStatus("대기 중");
  };

  // ---------- 이미지 생성 ----------
  document.getElementById("btnToImage").onclick = async () => {
  if (!lastResult?.en_prompt) {
    alert("먼저 분석을 완료하세요.");
    return;
  }

  const style   = (lastResult.style_tags || []).join(", ");
  const palette = (lastResult.palette || []).join(" ");

  // ✅ 항상 적용: avatar_hint_text가 있으면 무조건 붙임
  const hint = lastResult.avatar?.avatar_hint_text
    ? `, ${lastResult.avatar.avatar_hint_text}`
    : "";

  const composedPrompt = [
    lastResult.en_prompt,
    style   ? `, style: ${style}`   : "",
    palette ? `, palette: ${palette}` : "",
    hint
  ].join("");

  const r = await fetch(`${API_BASE}/image/render`, {
    method: "POST",
    headers: { "Content-Type": "application/json" },
    body: JSON.stringify({
      prompt: composedPrompt,
      negativePrompt: lastResult.negative_prompt,
      width: 768,
      height: 768,
    }),
  });

  if (!r.ok) {
    const msg = await r.text().catch(()=> "");
    alert(`Image API ${r.status}\n${msg || "Request failed"}`);
    return;
  }
  const j = await r.json().catch(()=>null);
  if (!j?.imageUrl) { alert(j?.error || "imageUrl이 응답에 없습니다."); return; }
  showImage(j.imageUrl);
};

</script>

  </body>
</html>
>>>>>>> 479c31d7
<|MERGE_RESOLUTION|>--- conflicted
+++ resolved
@@ -1,416 +1,3 @@
-<<<<<<< HEAD
-<!DOCTYPE html>
-<html lang="ko">
-  <head>
-    <meta charset="utf-8" />
-    <title>Povi</title>
-    <meta name="viewport" content="width=device-width, initial-scale=1" />
-    <style>
-      :root { --orange:#ff8a00; --pink:#ff9acb; --blue:#19b5fe; --divider:#111; --text:#222; --muted:#888; --bg:#fafbfc; }
-      *{box-sizing:border-box}
-      body{margin:0;font-family:system-ui,-apple-system,Segoe UI,Roboto,Helvetica,Arial,"Apple SD Gothic Neo","Noto Sans KR",sans-serif;background:var(--bg);color:var(--text)}
-      .page{display:grid;grid-template-columns:1fr 6px 1.2fr;gap:0;min-height:100vh}
-      .divider{background:var(--divider);width:6px;height:100%}
-      .left,.right{padding:24px}
-      .panel{background:#fff;border:4px solid var(--orange);border-radius:16px;padding:18px}
-      .panel h2{margin:0 0 12px;color:var(--orange);font-weight:800;font-size:20px}
-      .panel small.hint{color:var(--muted);display:block;margin-top:10px}
-      .panel-pink{background:#fff;border:4px solid var(--pink);border-radius:16px;padding:18px;margin-top:24px;min-height:260px;display:flex;flex-direction:column}
-      .panel-pink h2{margin:0 0 12px;color:var(--pink);font-weight:800;font-size:20px}
-      .ko-box{flex:1;border:2px dashed #bbb;border-radius:12px;color:#d45a9e;padding:16px;line-height:1.6;white-space:pre-wrap}
-      .controls{display:grid;grid-template-columns:repeat(4,1fr);gap:8px;margin-bottom:8px}
-      .controls2{display:grid;grid-template-columns:1.1fr 1fr 1fr;gap:8px;margin-top:8px}
-      input[type="file"]{display:block;width:100%;padding:10px 12px;border-radius:12px;background:#111;color:#fff;border:0;font-weight:700}
-      .btn{display:inline-flex;justify-content:center;align-items:center;width:100%;padding:10px 12px;border-radius:12px;font-weight:800;border:0;cursor:pointer;transition:transform .03s ease, opacity .2s}
-      .btn:active{transform:translateY(1px)}
-      .btn-primary{background:#111;color:#fff}
-      .btn-secondary{background:#666;color:#fff}
-      .btn-ghost{background:#eee;color:#333}
-      .btn:disabled{opacity:.45;cursor:not-allowed}
-      .wave-box{display:none;margin-top:8px;border-radius:12px;overflow:hidden;background:#111;border:1px dashed #333}
-      .audio-box{margin-top:10px;background:#fafafa;border:1px dashed #ccc;border-radius:12px;padding:10px;display:none}
-      .image-panel{background:#fff;border:6px solid var(--blue);border-radius:16px;padding:18px;min-height:calc(100vh - 48px);display:flex;flex-direction:column}
-      .image-panel h2{margin:0 0 8px;color:#1aa3e0;font-size:20px;font-weight:800}
-      .image-wrap{flex:1;display:grid;place-items:center;border-radius:12px;background:#f5fbff;overflow:hidden}
-      .image-wrap img{max-width:100%;height:auto;display:block}
-      .prompt-debug{margin-top:10px;padding:10px;background:#f2f5f8;border-radius:12px;color:#334;font-size:12px;white-space:pre-wrap;display:none}
-      @media (max-width:980px){.page{grid-template-columns:1fr}.divider{display:none}.controls{grid-template-columns:repeat(2,1fr)}.controls2{grid-template-columns:1fr 1fr}.image-panel{min-height:auto;margin-top:18px}}
-    </style>
-  </head>
-  <body>
-    <div class="page">
-      <div class="left">
-        <section class="panel">
-          <h2>녹음 / 업로드 / 미리 듣기</h2>
-
-          <!-- Row 1: 녹음 제어 -->
-          <div class="controls">
-            <button id="btnRec" class="btn btn-primary">● 녹음 시작</button>
-            <button id="btnStop" class="btn btn-secondary" disabled>■ 녹음 정지</button>
-            <button id="btnPreview" class="btn btn-ghost" disabled>▶ 미리 듣기</button>
-            <button id="btnAnalyze" class="btn btn-ghost" disabled>분석하기</button>
-          </div>
-          <small id="recStatus" style="margin-left:2px;color:#777">대기 중</small>
-
-          <!-- Row 2: 업로드(파일 선택만) -->
-          <div class="controls2">
-            <input type="file" id="file" accept="audio/*" />
-            <div></div><div></div>
-          </div>
-
-          <!-- Waveform canvas (녹음 중에만 표시) -->
-          <div class="wave-box" id="waveBox">
-            <canvas id="waveform" height="120" style="width:100%;height:120px;display:block"></canvas>
-          </div>
-
-          <div class="audio-box" id="audioBox">
-            <audio id="player" controls style="width:100%"></audio>
-          </div>
-          <small class="hint">필요하면 미리 듣기 후 분석하기를 눌러 주세요.</small>
-        </section>
-
-        <section class="panel-pink">
-          <h2>분석 후 설명</h2>
-          <div id="koBox" class="ko-box">분석 결과가 여기에 표시됩니다.</div>
-          <div class="controls" style="grid-template-columns:1fr; margin-top:12px">
-            <button id="btnToImage" class="btn btn-primary" disabled>이미지 생성</button>
-          </div>
-        </section>
-      </div>
-
-      <div class="divider"></div>
-
-      <div class="right">
-        <section class="image-panel">
-          <h2>이미지 결과</h2>
-          <div class="image-wrap" id="imageWrap">
-            <span style="color:#8ad2ff">아직 생성된 이미지가 없습니다</span>
-          </div>
-          <div id="promptDebug" class="prompt-debug"></div>
-        </section>
-      </div>
-    </div>
-
-<script>
-  const API_BASE = "";
-
-  function normalizeArray(val){
-    if(Array.isArray(val)) return val;
-    if(val == null) return [];
-    if(typeof val === "string"){
-      try{ return normalizeArray(JSON.parse(val)); }catch{}
-      return val.split(/[,\s]+/).map(s=>s.trim()).filter(Boolean);
-    }
-    if(typeof val === "object"){
-      const out=[]; for(const k in val){ const v=val[k];
-        if(Array.isArray(v)) out.push(...v.map(String));
-        else if(v!=null) out.push(String(v));
-      } return out;
-    }
-    return [String(val)];
-  }
-  function normalizeResult(raw){
-    const payload = raw?.result || raw?.data || raw || {};
-    const en_prompt = payload.en_prompt ?? payload.enPrompt ?? payload.prompt_en ?? payload.prompt ?? "";
-    const negative_prompt = payload.negative_prompt ?? payload.negativePrompt ?? payload.negative ?? "";
-    return {
-      ok: raw?.ok ?? true,
-      description: payload.description ?? "",
-      ko_explanation: payload.ko_explanation ?? payload.koExplanation ?? payload.description ?? "",
-      en_prompt, negative_prompt,
-      style_tags: normalizeArray(payload.style_tags ?? payload.styleTags ?? payload.tags ?? payload.tag ?? payload.keywords),
-      palette: normalizeArray(payload.palette),
-      seed_idea: payload.seed_idea ?? payload.seedIdea ?? payload.seed ?? "",
-      features: payload.features ?? null,
-    };
-  }
-
-  let mediaRecorder, chunks=[];
-  let currentBlob=null, lastBlobUrl=null, fileBlobUrl=null;
-  let lastResult=null;
-
-  // Waveform globals
-  let audioCtx, analyser, sourceNode, dataArray, animationId;
-  const waveformCanvas = document.getElementById("waveform");
-  const waveBox = document.getElementById("waveBox");
-  const canvasCtx = waveformCanvas.getContext("2d");
-
-  const btnRec=document.getElementById("btnRec");
-  const btnStop=document.getElementById("btnStop");
-  const btnPreview=document.getElementById("btnPreview");
-  const btnAnalyze=document.getElementById("btnAnalyze");
-  const player=document.getElementById("player");
-  const audioBox=document.getElementById("audioBox");
-  const fileInput=document.getElementById("file");
-
-  function setStatus(msg){ document.getElementById("recStatus").textContent = msg; }
-  function showImage(url){
-    const wrap=document.getElementById("imageWrap");
-    wrap.innerHTML=""; const img=document.createElement("img"); img.src=url; img.alt="result"; wrap.appendChild(img);
-  }
-  function hideDebug(){ const box=document.getElementById("promptDebug"); box.style.display="none"; box.textContent=""; }
-
-  function cleanText(txt) {
-    if (!txt) return "";
-    let out = txt;
-    out = out.replace(/\b(negative|prompt|style|tag|palette|seed|cheeky|cartoon|outline|colors?)\b/gi, "");
-    out = out.replace(/\[[^\]]*\]|\([^\)]*\)|\b[A-Za-z#0-9\-\_]{2,}\b/g, "");
-    out = out.replace(/\s{2,}/g, " ").trim();
-    return out;
-  }
-
-  function fillUI(n){
-    const ko=cleanText(n.ko_explanation || n.description);
-    document.getElementById("koBox").textContent = ko || "설명을 생성하지 못했습니다.";
-    hideDebug();
-    document.getElementById("btnToImage").disabled = !n.en_prompt;
-  }
-
-  function updateActionButtons(){
-    const hasRecord = !!currentBlob;
-    const hasFile = !!(fileInput.files && fileInput.files[0]);
-    const enabled = hasRecord || hasFile;
-    btnPreview.disabled = !enabled;
-    btnAnalyze.disabled = !enabled;
-  }
-
-  function getPreviewSource(){
-    if(currentBlob) return { type:"record", blob: currentBlob };
-    const f = fileInput.files?.[0];
-    if(f) return { type:"file", file: f };
-    return null;
-  }
-
-  async function analyzeCurrent(){
-    const src = getPreviewSource();
-    if(!src){ alert("녹음하거나 파일을 선택하세요."); return; }
-    const fd = new FormData();
-    if(src.type === "record"){
-      fd.append("file", new File([src.blob], "record.webm", {type:"audio/webm"}));
-    } else {
-      fd.append("file", src.file);
-    }
-    setStatus("분석 중…");
-    const r=await fetch(`${API_BASE}/analyze_api`,{method:"POST",body:fd});
-    const raw=await r.json().catch(()=>null);
-    if(!raw || raw.ok===false){ alert(raw?.error || "분석 실패"); setStatus("대기 중"); return; }
-    const data=normalizeResult(raw); lastResult=data; fillUI(data); setStatus("대기 중");
-  }
-
-  // ===== Waveform drawing =====
-  function startWaveform(stream){
-    waveBox.style.display = "block";
-    // Resize canvas to actual CSS width
-    waveformCanvas.width = waveformCanvas.clientWidth;
-
-    audioCtx = new (window.AudioContext || window.webkitAudioContext)();
-    analyser = audioCtx.createAnalyser();
-    sourceNode = audioCtx.createMediaStreamSource(stream);
-    sourceNode.connect(analyser);
-
-    analyser.fftSize = 2048;
-    const bufferLength = analyser.fftSize;
-    dataArray = new Uint8Array(bufferLength);
-
-    function draw(){
-      animationId = requestAnimationFrame(draw);
-      analyser.getByteTimeDomainData(dataArray);
-
-      canvasCtx.fillStyle = "#111";
-      canvasCtx.fillRect(0, 0, waveformCanvas.width, waveformCanvas.height);
-
-      canvasCtx.lineWidth = 2;
-      canvasCtx.strokeStyle = "#ff8a00";
-      canvasCtx.beginPath();
-
-      const sliceWidth = waveformCanvas.width / bufferLength;
-      let x = 0;
-      for(let i=0;i<bufferLength;i++){
-        const v = dataArray[i] / 128.0;
-        const y = (v * waveformCanvas.height/2);
-        if(i===0) canvasCtx.moveTo(x, y);
-        else canvasCtx.lineTo(x, y);
-        x += sliceWidth;
-      }
-      canvasCtx.lineTo(waveformCanvas.width, waveformCanvas.height/2);
-      canvasCtx.stroke();
-    }
-    draw();
-  }
-
-  function stopWaveform(){
-    if(animationId) cancelAnimationFrame(animationId);
-    if(audioCtx){ audioCtx.close(); audioCtx = null; }
-    waveBox.style.display = "none";
-    // clear canvas
-    canvasCtx.clearRect(0,0,waveformCanvas.width,waveformCanvas.height);
-  }
-
-  // ===== Recording / UI events =====
-  btnRec.onclick=async ()=>{
-    const stream=await navigator.mediaDevices.getUserMedia({audio:true});
-    startWaveform(stream);   // start drawing
-    chunks=[]; currentBlob=null; if(lastBlobUrl) URL.revokeObjectURL(lastBlobUrl);
-    mediaRecorder=new MediaRecorder(stream,{mimeType:"audio/webm"});
-    mediaRecorder.ondataavailable=(e)=>{ if(e.data.size) chunks.push(e.data); };
-    mediaRecorder.onstop=()=>{
-      currentBlob=new Blob(chunks,{type:"audio/webm"});
-      // stop waveform when recorder stops
-      stopWaveform();
-      setStatus("녹음 완료 — 미리 듣기 가능");
-      btnStop.disabled=true;
-      updateActionButtons();
-    };
-    mediaRecorder.start();
-    setStatus("녹음 중…");
-    btnStop.disabled=false;
-    updateActionButtons();
-  };
-
-  btnStop.onclick=()=>{
-    if(mediaRecorder && mediaRecorder.state!=="inactive"){
-      mediaRecorder.stop();
-    }
-  };
-
-  btnPreview.onclick=()=>{
-    const src = getPreviewSource();
-    if(!src){ alert("녹음하거나 파일을 선택하세요."); return; }
-    if(lastBlobUrl) URL.revokeObjectURL(lastBlobUrl);
-    if(src.type === "record"){
-      lastBlobUrl = URL.createObjectURL(src.blob);
-    } else {
-      if(fileBlobUrl) URL.revokeObjectURL(fileBlobUrl);
-      fileBlobUrl = URL.createObjectURL(src.file);
-      lastBlobUrl = fileBlobUrl;
-    }
-    player.src = lastBlobUrl;
-    audioBox.style.display = "block"; // show player only when previewing
-    player.play().catch(()=>{});
-  };
-
-  btnAnalyze.onclick=analyzeCurrent;
-
-  fileInput.addEventListener("change",()=>{
-    const f=fileInput.files?.[0];
-    if(f){ currentBlob=null; } // prefer uploaded file when exists
-    updateActionButtons();
-  });
-
-  document.getElementById("btnToImage").onclick=async ()=>{
-    if(!lastResult?.en_prompt){ alert("먼저 분석을 완료하세요."); return; }
-    const r=await fetch(`${API_BASE}/image/render`,{
-      method:"POST",
-      headers:{"Content-Type":"application/json"},
-      body:JSON.stringify({ prompt:lastResult.en_prompt, negativePrompt:lastResult.negative_prompt, width:768, height:768 }),
-    });
-    if(!r.ok){ const msg=await r.text().catch(()=> ""); alert(`Image API ${r.status}\n${msg||"Request failed"}`); return; }
-    const j=await r.json().catch(()=>null);
-    if(!j?.imageUrl){ alert(j?.error || "imageUrl이 응답에 없습니다."); return; }
-    showImage(j.imageUrl);
-  };
-
-// ===== Enhancements: codec fallback, audio context resume, robust preview =====
-let gStream = null;
-
-// pick best mimeType
-function pickMime(){
-  const candidates = [
-    "audio/webm;codecs=opus",
-    "audio/webm",
-    "audio/mp4",
-    "audio/ogg;codecs=opus"
-  ];
-  for (const m of candidates){
-    try { if (MediaRecorder.isTypeSupported(m)) return m; } catch {}
-  }
-  return "";
-}
-
-// ensure audio context is running (some browsers start suspended)
-async function ensureCtx(){
-  try {
-    if (audioCtx && audioCtx.state === "suspended") {
-      await audioCtx.resume();
-    }
-  } catch(e){/*noop*/}
-}
-document.addEventListener("visibilitychange", ensureCtx);
-
-// robust play helper
-async function safePlay(el){
-  try{
-    el.volume = 1;
-    el.muted = false;
-    el.pause();
-    el.load();
-    await el.play();
-  }catch(e){
-    // show a friendly hint
-    console.warn("Autoplay prevented or play failed:", e);
-    setStatus("재생 버튼(▶)을 누르거나 시스템 볼륨/출력 장치를 확인하세요.");
-  }
-}
-
-// Resize canvas to container width
-(function(){
-  const ro = new ResizeObserver(()=>{
-    const w = waveformCanvas.clientWidth || 600;
-    waveformCanvas.width = w;
-  });
-  ro.observe(waveformCanvas);
-})();
-
-// override record handlers to keep the gStream and use codec fallback
-btnRec.onclick = async ()=>{
-  const stream=await navigator.mediaDevices.getUserMedia({audio:true});
-  gStream = stream;
-  await ensureCtx();
-  startWaveform(stream);
-  chunks=[]; currentBlob=null; if(lastBlobUrl) URL.revokeObjectURL(lastBlobUrl);
-  const mime = pickMime();
-  try{
-    mediaRecorder=new MediaRecorder(stream, mime ? {mimeType: mime} : undefined);
-  }catch(e){
-    mediaRecorder=new MediaRecorder(stream);
-  }
-  mediaRecorder.ondataavailable=(e)=>{ if(e.data.size) chunks.push(e.data); };
-  mediaRecorder.onstop=()=>{
-    const blobType = mime || "audio/webm";
-    currentBlob=new Blob(chunks,{type: blobType});
-    stopWaveform();
-    setStatus("녹음 완료 — 미리 듣기 가능");
-    btnStop.disabled=true;
-    updateActionButtons();
-    // stop input tracks after capture
-    try{ gStream.getTracks().forEach(t=>t.stop()); }catch{}
-    gStream = null;
-  };
-  mediaRecorder.start();
-  setStatus("녹음 중…");
-  btnStop.disabled=false;
-  updateActionButtons();
-};
-
-btnPreview.onclick=()=>{
-  const src = getPreviewSource();
-  if(!src){ alert("녹음하거나 파일을 선택하세요."); return; }
-  if(lastBlobUrl) URL.revokeObjectURL(lastBlobUrl);
-  if(src.type === "record"){
-    lastBlobUrl = URL.createObjectURL(src.blob);
-  } else {
-    if(fileBlobUrl) URL.revokeObjectURL(fileBlobUrl);
-    fileBlobUrl = URL.createObjectURL(src.file);
-    lastBlobUrl = fileBlobUrl;
-  }
-  player.src = lastBlobUrl;
-  audioBox.style.display = "block";
-  safePlay(player);
-};
-</script>
-  </body>
-</html>
-=======
 <!DOCTYPE html>
 <html lang="ko">
   <head>
@@ -861,5 +448,4 @@
 </script>
 
   </body>
-</html>
->>>>>>> 479c31d7
+</html>